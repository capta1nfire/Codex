--- conflicted
+++ resolved
@@ -11,16 +11,11 @@
   onChange: (field: string, value: string) => void;
   isLoading: boolean;
   validationError?: string | null;
-<<<<<<< HEAD
   urlValidation?: {
     isValidating: boolean;
     metadata: any;
     error: string | null;
   };
-}
-
-export const LinkForm: React.FC<LinkFormProps> = ({ data, onChange, isLoading, validationError, urlValidation }) => {
-=======
   onUrlValidationComplete?: (exists: boolean, error: string | null, url?: string) => void;
   urlExists?: boolean | null;
   onGenerateAnyway?: () => void;
@@ -32,12 +27,12 @@
   onChange, 
   isLoading, 
   validationError,
+  urlValidation,
   onUrlValidationComplete,
   urlExists,
   onGenerateAnyway,
   shouldShowGenerateAnywayButton
 }) => {
->>>>>>> 1cb681f6
   const inputRef = useRef<HTMLInputElement>(null);
   const [isFocused, setIsFocused] = React.useState(false);
   const [showBadge, setShowBadge] = React.useState(false);
