--- conflicted
+++ resolved
@@ -14,16 +14,11 @@
   onChange: (type: string, field: string, value: any) => void;
   isLoading: boolean;
   validationError?: string | null;
-<<<<<<< HEAD
   urlValidation?: {
     isValidating: boolean;
     metadata: any;
     error: string | null;
   };
-}
-
-export const QRForm: React.FC<QRFormProps> = ({ type, data, onChange, isLoading, validationError, urlValidation }) => {
-=======
   onUrlValidationComplete?: (exists: boolean, error: string | null, url?: string) => void;
   urlExists?: boolean | null;
   onGenerateAnyway?: () => void;
@@ -36,12 +31,12 @@
   onChange, 
   isLoading, 
   validationError,
+  urlValidation,
   onUrlValidationComplete,
   urlExists,
   onGenerateAnyway,
   shouldShowGenerateAnywayButton
 }) => {
->>>>>>> 1cb681f6
   const handleChange = (field: string, value: any) => {
     onChange(type, field, value);
   };
@@ -60,28 +55,19 @@
     case 'text':
       return <TextForm data={data} onChange={handleChange} isLoading={isLoading} />;
     case 'link':
-<<<<<<< HEAD
-      return <LinkForm 
-        data={data} 
-        onChange={handleChange} 
-        isLoading={isLoading} 
-        validationError={validationError}
-        urlValidation={urlValidation} 
-      />;
-=======
       return (
         <LinkForm 
           data={data} 
           onChange={handleChange} 
           isLoading={isLoading} 
           validationError={validationError}
+          urlValidation={urlValidation}
           onUrlValidationComplete={onUrlValidationComplete}
           urlExists={urlExists}
           onGenerateAnyway={onGenerateAnyway}
           shouldShowGenerateAnywayButton={shouldShowGenerateAnywayButton}
         />
       );
->>>>>>> 1cb681f6
     case 'vcard':
       return <VCardForm data={data} onChange={handleChange} isLoading={isLoading} />;
     default:
